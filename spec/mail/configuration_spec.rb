require 'spec_helper'

describe Mail::Configuration do

  describe "network configurations" do

    it "should be available from the Mail.defaults method" do
      Mail.defaults { delivery_method :smtp, { :address => 'some.host' } }
      Mail.delivery_method.settings[:address].should == 'some.host'
    end

    it "should configure sendmail" do
      Mail.defaults { delivery_method :sendmail, :location => "/usr/bin/sendmail" }
      Mail.delivery_method.class.should == Mail::Sendmail
      Mail.delivery_method.settings[:location].should == "/usr/bin/sendmail"
    end

    it "should configure exim" do
      Mail.defaults { delivery_method :exim, :location => "/usr/bin/exim" }
      Mail.delivery_method.class.should == Mail::Exim
      Mail.delivery_method.settings[:location].should == "/usr/bin/exim"
    end

    it "should configure an open SMTP connection" do
      smtp = Net::SMTP.start('127.0.0.1', 25)
      Mail.defaults { delivery_method :smtp_connection, {:connection => smtp} }
      Mail.delivery_method.class.should == Mail::SMTPConnection
      Mail.delivery_method.smtp.should == smtp
    end

<<<<<<< HEAD
=======
    it "should accept a plug-in delivery method" do
      class MyDeliveryMethod
        attr_accessor :settings

        def initialize(values)
          self.settings = {}.merge!(values)
        end
      end

      Mail.defaults { delivery_method MyDeliveryMethod, { :option1 => "one", :option2 => "two" }}
      Mail.delivery_method.class.should == MyDeliveryMethod
      Mail.delivery_method.settings[:option1].should == "one"
      Mail.delivery_method.settings[:option2].should == "two"
    end
    
>>>>>>> 7f6698d5
  end
end<|MERGE_RESOLUTION|>--- conflicted
+++ resolved
@@ -1,4 +1,12 @@
 require 'spec_helper'
+
+class MyTestDeliveryMethod
+  attr_accessor :settings
+
+  def initialize(values)
+    self.settings = {}.merge!(values)
+  end
+end
 
 describe Mail::Configuration do
 
@@ -28,23 +36,12 @@
       Mail.delivery_method.smtp.should == smtp
     end
 
-<<<<<<< HEAD
-=======
     it "should accept a plug-in delivery method" do
-      class MyDeliveryMethod
-        attr_accessor :settings
-
-        def initialize(values)
-          self.settings = {}.merge!(values)
-        end
-      end
-
-      Mail.defaults { delivery_method MyDeliveryMethod, { :option1 => "one", :option2 => "two" }}
-      Mail.delivery_method.class.should == MyDeliveryMethod
+      Mail.defaults { delivery_method MyTestDeliveryMethod, { :option1 => "one", :option2 => "two" }}
+      Mail.delivery_method.class.should == MyTestDeliveryMethod
       Mail.delivery_method.settings[:option1].should == "one"
       Mail.delivery_method.settings[:option2].should == "two"
     end
-    
->>>>>>> 7f6698d5
+
   end
 end