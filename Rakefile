--- conflicted
+++ resolved
@@ -11,11 +11,7 @@
 
 spec = Gem::Specification.new do |s|
   s.name        = "mail"
-<<<<<<< HEAD
-  s.version     = "2.1.4"
-=======
   s.version     = "2.1.5"
->>>>>>> 349b75f2
   s.author      = "Mike Lindsaar"
   s.email       = "raasdnil@gmail.com"
   s.homepage    = "http://github.com/mikel/mail"
