--- conflicted
+++ resolved
@@ -68,35 +68,9 @@
     end
   end
 
-<<<<<<< HEAD
-  # Load in all header field elements
-  elems = Dir.glob(File.join(File.dirname(__FILE__), 'mail', 'elements', '*.rb'))
-  elems.each do |elem|
-    require "mail/elements/#{File.basename(elem, '.rb')}"
-  end
-  
-  # Load in all header fields
-  fields = Dir.glob(File.join(File.dirname(__FILE__), 'mail', 'fields', '*.rb'))
-  fields.each do |field|
-    require "mail/fields/#{File.basename(field, '.rb')}"
-  end
-  
-  # Load in all transfer encodings
-  require "mail/encodings/encodings"
-  require "mail/encodings/transfer_encoding"
-  require "mail/encodings/binary"
-  require "mail/encodings/8bit"
-  require "mail/encodings/7bit"
-  require "mail/encodings/base64"
-  require "mail/encodings/quoted_printable"
-  
-  # Finally... require all the Mail.methods
-  require File.join('mail', 'mail')
-=======
   # Autoload header field elements and transfer encodings.
   require 'mail/elements'
   require 'mail/encodings'
->>>>>>> ef3e0aad
 
   # Finally... require all the Mail.methods
   require 'mail/mail'
