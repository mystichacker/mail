--- conflicted
+++ resolved
@@ -60,7 +60,7 @@
       encoding = encoding.to_s.upcase.gsub('_', '-')
       [Encodings::Base64.encode(str), encoding]
     end
-    
+
     def Ruby18.b_value_decode(str)
       match = str.match(/\=\?(.+)?\?[Bb]\?(.+)?\?\=/m)
       if match
@@ -82,15 +82,11 @@
       match = str.match(/\=\?(.+)?\?[Qq]\?(.+)?\?\=/m)
       if match
         encoding = match[1]
-<<<<<<< HEAD
         string = match[2].gsub(/_/, '=20')
         # Remove trailing = if it exists in a Q encoding
         string = string.sub(/\=$/, '')
         str = Encodings::QuotedPrintable.decode(string)
-=======
-        str = Encodings::QuotedPrintable.decode(match[2].gsub(/_/, '=20'))
         str = Iconv.conv('UTF-8//IGNORE', fix_encoding(encoding), str)
->>>>>>> 5dd93b46
       end
       str
     end
